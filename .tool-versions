--- conflicted
+++ resolved
@@ -13,10 +13,6 @@
 # check it with
 # diff <(sed '/^#/d; /^$/d' .tool-versions | sort) <(sed '/^#/d; /^$/d' .tool-versions) && echo ".tool-versions is sorted correctly" || echo ".tool-versions is not sorted correctly"
 
-<<<<<<< HEAD
 just 1.43.0
 
-pre-commit 4.4.0
-=======
-pre-commit 4.5.0
->>>>>>> 255c59d8
+pre-commit 4.5.0